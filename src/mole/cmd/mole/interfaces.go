package main

import (
	"errors"
	"net"
	"os"
	"os/exec"
	"regexp"
	"runtime"
	"strings"

	"mole/conf"
)

var errNoLoopbackFound = errors.New("no loopback interface found")
var keepAddressRe = regexp.MustCompile(`^127\.0\.0\.([0-9]|[0-2][0-9]|3[0-1])$`)

func loInterface() string {
	intfs, err := net.Interfaces()
	fatalErr(err)

	for _, intf := range intfs {
		if intf.Flags&net.FlagLoopback == net.FlagLoopback {
			debugf("loopback interface on %q", intf.Name)
			return intf.Name
		}
	}

	fatalln(errNoLoopbackFound)
	return "" // Unreachable
}

func currentAddresses() []string {
	addrs, err := net.InterfaceAddrs()
	fatalErr(err)

	cur := make([]string, len(addrs))
	for i := range addrs {
		s := addrs[i].String()
		ps := strings.SplitN(s, "/", 2)
		cur[i] = ps[0]
	}

	debugf("current interface addresses: %v", cur)
	return cur
}

func missingAddresses(cfg *conf.Config) []string {
	current := currentAddresses()
	wanted := cfg.SourceAddresses()

	curMap := make(map[string]bool)
	for _, ip := range current {
		curMap[ip] = true
	}

	var missing []string
	for _, ip := range wanted {
		if(ip[0] == '[') {
			ip = ip[1:len(ip)-1]
		}
		if !curMap[ip] {
			missing = append(missing, ip)
		}
	}

	debugf("missing local addresses: %v", missing)
	return missing
}

func extraneousAddresses(cfg *conf.Config) []string {
	added := cfg.SourceAddresses()
	addedMap := make(map[string]bool)
	for _, ip := range added {
		if(ip[0] == '[') {
			ip = ip[1:len(ip)-1]
		}
		addedMap[ip] = true
	}

	cur := currentAddresses()
	var extra []string
	for _, ip := range cur {
		if addedMap[ip] && !keepAddressRe.MatchString(ip) {
			extra = append(extra, ip)
		}
	}

	debugf("extraneous interface addresses: %v", extra)
	return extra
}

func addAddresses(addrs []string) {
	ifconfigAddresses("add", addrs)
}

func removeAddresses(addrs []string) {
	if runtime.GOOS == "darwin" {
		ifconfigAddresses("remove", addrs)
	} else {
		ifconfigAddresses("del", addrs)
	}
}

func ifconfigAddresses(command string, addrs []string) {
	requireRoot("ifconfig")

	lo := loInterface()
	for _, addr := range addrs {
		debugln(ifconfig, lo, command, addr)
		out, err := exec.Command("ifconfig", lo, command, addr).CombinedOutput()
		if err != nil {
			os.Stdout.Write(out)
			fatalErr(err)
		}
	}
<<<<<<< HEAD

	debugln(cmd.String())
	ifconfig := exec.Command("bash", "-c", cmd.String())
	ifconfig.Stderr = os.Stderr
	ifconfig.Stdout = os.Stdout
	ifconfig.Stdin = os.Stdin
	err := ifconfig.Run()
	fatalErr(err)
=======
>>>>>>> 7d8d0b52
}<|MERGE_RESOLUTION|>--- conflicted
+++ resolved
@@ -56,8 +56,8 @@
 
 	var missing []string
 	for _, ip := range wanted {
-		if(ip[0] == '[') {
-			ip = ip[1:len(ip)-1]
+		if ip[0] == '[' {
+			ip = ip[1 : len(ip)-1]
 		}
 		if !curMap[ip] {
 			missing = append(missing, ip)
@@ -72,8 +72,8 @@
 	added := cfg.SourceAddresses()
 	addedMap := make(map[string]bool)
 	for _, ip := range added {
-		if(ip[0] == '[') {
-			ip = ip[1:len(ip)-1]
+		if ip[0] == '[' {
+			ip = ip[1 : len(ip)-1]
 		}
 		addedMap[ip] = true
 	}
@@ -114,15 +114,4 @@
 			fatalErr(err)
 		}
 	}
-<<<<<<< HEAD
-
-	debugln(cmd.String())
-	ifconfig := exec.Command("bash", "-c", cmd.String())
-	ifconfig.Stderr = os.Stderr
-	ifconfig.Stdout = os.Stdout
-	ifconfig.Stdin = os.Stdin
-	err := ifconfig.Run()
-	fatalErr(err)
-=======
->>>>>>> 7d8d0b52
 }